--- conflicted
+++ resolved
@@ -34,11 +34,7 @@
 			</div>
 		</div>
 		<DataDisplay @valueChanged="valueChanged"/>
-<<<<<<< HEAD
-		<div v-if="!createNodeActive && !isReadOnly" class="node-creator-button" :title="$baseText('nodeView.addNode')" @click="openNodeCreator">
-=======
-		<div v-if="!createNodeActive && !isReadOnly" class="node-creator-button" title="Add Node" @click="() => openNodeCreator('add_node_button')">
->>>>>>> b31820e7
+		<div v-if="!createNodeActive && !isReadOnly" class="node-creator-button" :title="$baseText('nodeView.addNode')" @click="() => openNodeCreator('add_node_button')">
 			<n8n-icon-button size="xlarge" icon="plus" />
 		</div>
 		<node-creator
@@ -175,32 +171,14 @@
 	IExecutionsSummary,
 } from '../Interface';
 import { mapGetters } from 'vuex';
-<<<<<<< HEAD
+
 import {
 	loadLanguage,
 	addNodeTranslation,
 	addHeaders,
 } from '@/i18n';
 
-const NODE_SIZE = 100;
-const DEFAULT_START_POSITION_X = 250;
-const DEFAULT_START_POSITION_Y = 300;
-const HEADER_HEIGHT = 65;
-const SIDEBAR_WIDTH = 65;
-
-const DEFAULT_START_NODE = {
-	name: 'Start',
-	type: START_NODE_TYPE,
-	typeVersion: 1,
-	position: [
-		DEFAULT_START_POSITION_X,
-		DEFAULT_START_POSITION_Y,
-	] as XYPositon,
-	parameters: {},
-};
-=======
 import '../plugins/N8nCustomConnectorType';
->>>>>>> b31820e7
 
 export default mixins(
 	copyPaste,
@@ -1378,32 +1356,6 @@
 				}
 			},
 			initNodeView () {
-<<<<<<< HEAD
-				const connectionOverlays: OverlaySpec[] = [];
-				if (this.isReadOnly === false) {
-					connectionOverlays.push.apply(connectionOverlays, [
-						[
-							'Arrow',
-							{
-								location: 1,
-								foldback: 0.7,
-								width: 12,
-							},
-						],
-						[
-							'Label',
-							{
-								id: 'drop-add-node',
-								label: this.$baseText('nodeView.dropConnectionToCreateNode'),
-								cssClass: 'drop-add-node-label',
-								location: 0.5,
-							},
-						],
-					]);
-				}
-
-=======
->>>>>>> b31820e7
 				this.instance.importDefaults({
 					Connector: CanvasHelpers.CONNECTOR_FLOWCHART_TYPE,
 					Endpoint: ['Dot', { radius: 5 }],
@@ -1460,22 +1412,6 @@
 					try {
 						const sourceInfo = info.connection.endpoints[0].getParameters();
 						// @ts-ignore
-<<<<<<< HEAD
-						info.connection.addOverlay([
-							'Label',
-							{
-								id: 'remove-connection',
-								label: `<span class="delete-connection clickable" title="${this.$baseText('nodeView.deleteConnection')}">x</span>`,
-								cssClass: 'remove-connection-label',
-								visible: false,
-								events: {
-									mousedown: () => {
-										this.__removeConnectionByConnectionInfo(info, true);
-									},
-								},
-							},
-						]);
-=======
 						const targetInfo = info.dropEndpoint.getParameters();
 
 						const sourceNodeName = this.$store.getters.getNodeNameByIndex(sourceInfo.nodeIndex);
@@ -1492,7 +1428,6 @@
 					} catch (e) {
 						console.error(e);  // eslint-disable-line no-console
 						return true;
->>>>>>> b31820e7
 					}
 				});
 
