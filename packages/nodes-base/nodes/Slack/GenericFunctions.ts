import {
	OptionsWithUri,
} from 'request';

import {
	IExecuteFunctions,
	IExecuteSingleFunctions,
	ILoadOptionsFunctions,
} from 'n8n-core';

import {
	IDataObject
} from 'n8n-workflow';
import * as _ from 'lodash';

export async function slackApiRequest(this: IExecuteFunctions | IExecuteSingleFunctions | ILoadOptionsFunctions, method: string, resource: string, body: object = {}, query: object = {}, headers: {} | undefined = undefined, option: {} = {}): Promise<any> { // tslint:disable-line:no-any
	const authenticationMethod = this.getNodeParameter('authentication', 0, 'accessToken') as string;
	let options: OptionsWithUri = {
		method,
		headers: headers || {
			'Content-Type': 'application/json; charset=utf-8'
		},
		body,
		qs: query,
		uri: `https://slack.com/api${resource}`,
		json: true
	};
	options = Object.assign({}, options, option);
	if (Object.keys(body).length === 0) {
		delete options.body;
	}
	if (Object.keys(query).length === 0) {
		delete options.qs;
	}
	try {
		if (authenticationMethod === 'accessToken') {
			const credentials = this.getCredentials('slackApi');
			if (credentials === undefined) {
				throw new Error('No credentials got returned!');
			}
			options.headers!.Authorization = `Bearer ${credentials.accessToken}`;
			//@ts-ignore
			return await this.helpers.request(options);
		} else {
			//@ts-ignore
<<<<<<< HEAD
			return await this.helpers.requestOAuth.call(this, 'slackOAuth2Api', options, 'bearer', 'authed_user.access_token');
=======
			return await this.helpers.requestOAuth2.call(this, 'slackOAuth2Api', options, 'bearer', 'authed_user.access_token');
>>>>>>> d221f6dd
		}
	} catch (error) {
		if (error.statusCode === 401) {
			// Return a clear error
			throw new Error('The Slack credentials are not valid!');
		}

		if (error.response && error.response.body && error.response.body.message) {
			// Try to return the error prettier
			throw new Error(`Slack error response [${error.statusCode}]: ${error.response.body.message}`);
		}

		// If that data does not exist for some reason return the actual error
		throw error;
	}
}

export async function slackApiRequestAllItems(this: IExecuteFunctions | ILoadOptionsFunctions, propertyName: string ,method: string, endpoint: string, body: any = {}, query: IDataObject = {}): Promise<any> { // tslint:disable-line:no-any
	const returnData: IDataObject[] = [];
	let responseData;
	query.page = 1;
	query.count = 100;
	do {
		responseData = await slackApiRequest.call(this, method, endpoint, body, query);
		query.cursor = encodeURIComponent(_.get(responseData, 'response_metadata.next_cursor'));
		query.page++;
		returnData.push.apply(returnData, responseData[propertyName]);
	} while (
		(responseData.response_metadata !== undefined &&
		responseData.response_metadata.mext_cursor !== undefined &&
		responseData.response_metadata.next_cursor !== '' &&
		responseData.response_metadata.next_cursor !== null) ||
		(responseData.paging !== undefined &&
		responseData.paging.pages !== undefined &&
		responseData.paging.page !== undefined &&
		responseData.paging.page < responseData.paging.pages
		)
	);

	return returnData;
}

export function validateJSON(json: string | undefined): any { // tslint:disable-line:no-any
	let result;
	try {
		result = JSON.parse(json!);
	} catch (exception) {
		result = undefined;
	}
	return result;
}<|MERGE_RESOLUTION|>--- conflicted
+++ resolved
@@ -43,11 +43,7 @@
 			return await this.helpers.request(options);
 		} else {
 			//@ts-ignore
-<<<<<<< HEAD
-			return await this.helpers.requestOAuth.call(this, 'slackOAuth2Api', options, 'bearer', 'authed_user.access_token');
-=======
 			return await this.helpers.requestOAuth2.call(this, 'slackOAuth2Api', options, 'bearer', 'authed_user.access_token');
->>>>>>> d221f6dd
 		}
 	} catch (error) {
 		if (error.statusCode === 401) {
